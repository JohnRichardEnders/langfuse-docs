--- conflicted
+++ resolved
@@ -50,13 +50,6 @@
 
 // Graduated pricing tiers
 const pricingTiers = [
-<<<<<<< HEAD
-  { min: 0, max: 100000, rate: 0, description: "0-100k events" },
-  { min: 100001, max: 1000000, rate: 8, description: "0-1M events" },
-  { min: 1000001, max: 10000000, rate: 7, description: "1-10M events" },
-  { min: 10000001, max: 50000000, rate: 6.5, description: "10-50M events" },
-  { min: 50000001, max: Infinity, rate: 6, description: "50M+ events" },
-=======
   { min: 0, max: 100000, rate: 0, description: "0-100k units" },
   { min: 100001, max: 1000000, rate: 8, description: "0-1M units" },
   { min: 1000001, max: 10000000, rate: 7, description: "1-10M units" },
@@ -67,7 +60,6 @@
     description: "10-50M units",
   },
   { min: 50000001, max: Infinity, rate: 6, description: "50M+ units" },
->>>>>>> 14b57b02
 ];
 
 // Calculate graduated pricing
@@ -156,19 +148,12 @@
   const planConfig = PLAN_CONFIGS.find((p) => p.name === planName);
   return (
     <>
-<<<<<<< HEAD
-      Graduated pricing: $8-6/100k events{" "}
-=======
       Graduated pricing: $8-6/100k units (
->>>>>>> 14b57b02
       <PricingCalculatorModal
         baseFee={planConfig?.baseFee || 0}
         planName={planName}
       />
-<<<<<<< HEAD
-=======
       )
->>>>>>> 14b57b02
     </>
   );
 };
@@ -205,30 +190,16 @@
   return (
     <Dialog>
       <DialogTrigger asChild>
-<<<<<<< HEAD
-        <Button
-          variant="ghost"
-          size="sm"
-          className="h-6 w-6 p-0 text-muted-foreground hover:text-primary"
-        >
-          <Calculator className="h-4 w-4" />
-        </Button>
-=======
         <span className="text-sm hover:text-primary underline cursor-pointer">
           pricing calculator
         </span>
->>>>>>> 14b57b02
       </DialogTrigger>
       <DialogContent className="max-w-2xl">
         <DialogHeader>
           <DialogTitle>Pricing Calculator</DialogTitle>
           <DialogDescription>
-<<<<<<< HEAD
-            Enter your monthly events to see the graduated pricing breakdown
-=======
             Enter your monthly tracing units to see the graduated pricing
             breakdown
->>>>>>> 14b57b02
           </DialogDescription>
         </DialogHeader>
         <div className="space-y-4">
@@ -249,30 +220,18 @@
             </select>
           </div>
           <div>
-<<<<<<< HEAD
-            <Label htmlFor="events">Monthly Events</Label>
-=======
             <Label htmlFor="events">Monthly Tracing Units</Label>
->>>>>>> 14b57b02
             <Input
               id="events"
               type="text"
               value={monthlyEvents}
               onChange={handleEventsChange}
-<<<<<<< HEAD
-              placeholder="Enter number of events per month"
-=======
               placeholder="Enter number of tracing units per month"
->>>>>>> 14b57b02
               className="mt-1"
             />
           </div>
 
-<<<<<<< HEAD
-          <div className="bg-muted p-6 rounded-lg">
-=======
           <div className="bg-muted p-6 rounded">
->>>>>>> 14b57b02
             {currentBaseFee > 0 ? (
               <div className="text-center">
                 <div className="flex items-center justify-center gap-4 text-lg font-medium">
@@ -325,13 +284,8 @@
               <TableHeader>
                 <TableRow>
                   <TableHead className="text-left">Tier</TableHead>
-<<<<<<< HEAD
-                  <TableHead className="text-center">Rate</TableHead>
-                  <TableHead className="text-center">Your Events</TableHead>
-=======
                   <TableHead className="text-right">Rate</TableHead>
                   <TableHead className="text-right">Your Units</TableHead>
->>>>>>> 14b57b02
                   <TableHead className="text-right">Cost</TableHead>
                 </TableRow>
               </TableHeader>
@@ -346,13 +300,8 @@
                       <TableCell className="font-medium">
                         {tier.description}
                       </TableCell>
-<<<<<<< HEAD
-                      <TableCell className="text-center">{tierRate}</TableCell>
-                      <TableCell className="text-center">
-=======
                       <TableCell className="text-right">{tierRate}</TableCell>
                       <TableCell className="text-right">
->>>>>>> 14b57b02
                         {eventsInTier > 0 ? formatNumber(eventsInTier) : "—"}
                       </TableCell>
                       <TableCell className="text-right font-medium">
@@ -362,19 +311,10 @@
                   );
                 })}
                 {/* Total row */}
-<<<<<<< HEAD
-                <TableRow className="border-t-2 border-primary/20 bg-muted/30">
-                  <TableCell className="font-semibold">
-                    Total Usage Cost
-                  </TableCell>
-                  <TableCell className="text-center">—</TableCell>
-                  <TableCell className="text-center">—</TableCell>
-=======
                 <TableRow className="border-t-2">
                   <TableCell className="font-semibold">Total</TableCell>
                   <TableCell className="text-right"></TableCell>
                   <TableCell className="text-right">{monthlyEvents}</TableCell>
->>>>>>> 14b57b02
                   <TableCell className="text-right font-semibold text-primary">
                     {formatCurrency(calculatedPrice)}
                   </TableCell>
@@ -485,11 +425,7 @@
       mainFeatures: [
         "Everything in Hobby",
         <>
-<<<<<<< HEAD
-          100k events / month included, additional:{" "}
-=======
           100k tracing units / month included, additional:{" "}
->>>>>>> 14b57b02
           <GraduatedPricingWithCalculator planName="Core" />
         </>,
         "90 days data access",
@@ -510,11 +446,7 @@
       mainFeatures: [
         "Everything in Core",
         <>
-<<<<<<< HEAD
-          100k events / month included, additional:{" "}
-=======
           100k tracing units / month included, additional:{" "}
->>>>>>> 14b57b02
           <GraduatedPricingWithCalculator planName="Pro" />
         </>,
         "Unlimited data access",
@@ -751,11 +683,7 @@
       {
         name: "Additional usage",
         description:
-<<<<<<< HEAD
-          "Events are the collection of created traces, observations, and scores in Langfuse. Pricing follows graduated tiers with lower rates at higher volumes.",
-=======
           "Tracing units are the collection of created traces, observations, and scores in Langfuse. Pricing follows graduated tiers with lower rates at higher volumes.",
->>>>>>> 14b57b02
         href: "/docs/tracing-data-model",
         tiers: {
           cloud: {
@@ -2083,20 +2011,12 @@
   {
     question: "How can I reduce my Langfuse Cloud bill?",
     answer:
-<<<<<<< HEAD
-      "The primary way to reduce your Langfuse Cloud bill is to reduce the number of billable events that you ingest. We have summarized how this can be done <a class='underline' href='/faq/all/cutting-costs'>here</a>. Additionally, with our new graduated pricing model, you automatically get lower rates per 100k events as your volume increases.",
-=======
       "The primary way to reduce your Langfuse Cloud bill is to reduce the number of billable tracing units that you ingest. We have summarized how this can be done <a class='underline' href='/faq/all/cutting-costs'>here</a>. Additionally, with our new graduated pricing model, you automatically get lower rates per 100k tracing units as your volume increases.",
->>>>>>> 14b57b02
   },
   {
     question: "How does the graduated pricing work?",
     answer:
-<<<<<<< HEAD
-      "Our graduated pricing means you pay different rates for different volume tiers. The first 100k events are included in paid plans, then you pay $8/100k for events 100k-1M, $7/100k for 1M-10M events, $6.5/100k for 10M-50M events, and $6/100k for 50M+ events. This ensures you get better rates as you scale up your usage.",
-=======
       "Our graduated pricing means you pay different rates for different volume tiers. The first 100k tracing units are included in paid plans, then you pay $8/100k for tracing units 100k-1M, $7/100k for 1M-10M tracing units, $6.5/100k for 10M-50M tracing units, and $6/100k for 50M+ tracing units. This ensures you get better rates as you scale up your usage.",
->>>>>>> 14b57b02
   },
   {
     question: "Can I self-host Langfuse?",
